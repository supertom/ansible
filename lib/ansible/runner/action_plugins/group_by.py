--- conflicted
+++ resolved
@@ -55,13 +55,7 @@
         groups = {}
 
         for host in self.runner.host_set:
-<<<<<<< HEAD
-
-            data = inject['hostvars'][host]
-            if not check_conditional(template.template(self.runner.basedir, self.runner.conditional, data)):
-=======
             if not check_conditional(template.template(self.runner.basedir, self.runner.conditional, inject)):
->>>>>>> 75100201
                 continue
             group_name = template.template(self.runner.basedir, args['key'], inject)
             group_name = group_name.replace(' ','-')
